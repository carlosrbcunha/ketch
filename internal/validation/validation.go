// Package validation provide utilities functions for data validation.
package validation

import (
	"net"
	"regexp"
	"strings"

	"k8s.io/apimachinery/pkg/util/validation"
)

var (
	nameRegexp         = regexp.MustCompile(`^[a-z][a-z0-9-]{0,39}$`)
<<<<<<< HEAD
	yamlFilenameRegexp = regexp.MustCompile(`^[A-Za-z0-9-_\/\.]{1,255}\.(yaml|yml)$`)
=======
	yamlFilenameRegexp = regexp.MustCompile(`.*\.(yaml|yml)$`)
>>>>>>> 46546291
)

// Error represents the package's Error type that is returned by Validate* functions.
type Error string

func (e Error) Error() string { return string(e) }

const (
	ErrInvalidCname        Error = "invalid cname"
	ErrIPAddress           Error = "invalid cname: cname must be a DNS name, not an IP address"
	ErrInvalidWildcard     Error = "invalid cname: a wildcard cname must start with '*.', followed by a valid DNS subdomain, which must consist of lower case alphanumeric characters, '-' or '.' and end with an alphanumeric character"
	ErrInvalidDnsSubdomain Error = "invalid cname: cname must consist of lower case alphanumeric characters, '-' or '.', and must start and end with an alphanumeric character"
)

// ValidateName checks whether the given name is valid.
func ValidateName(name string) bool {
	return nameRegexp.MatchString(name)
}

// ValidateCname checks whether the given CNAME is valid.
func ValidateCname(cname string) error {
	cnameRegexp := regexp.MustCompile(`^(\*\.)?[a-zA-Z0-9][\w-.]+$`)
	if !cnameRegexp.MatchString(cname) {
		return ErrInvalidCname
	}
	// we create an ingress object for an application and assign a cname to Ingress.Rules.Host.
	// the following validation is taken from
	// https://github.com/kubernetes/kubernetes/blob/release-1.19/pkg/apis/networking/validation/validation.go#L323
	if isIP := (net.ParseIP(cname) != nil); isIP {
		return ErrIPAddress
	}
	if strings.Contains(cname, "*") {
		msgs := validation.IsWildcardDNS1123Subdomain(cname)
		if len(msgs) > 0 {
			return ErrInvalidWildcard
		}
	} else {
		msgs := validation.IsDNS1123Subdomain(cname)
		if len(msgs) > 0 {
			return ErrInvalidDnsSubdomain
		}
	}
	return nil
}

func ValidateYamlFilename(name string) bool {
	return yamlFilenameRegexp.MatchString(name)
}<|MERGE_RESOLUTION|>--- conflicted
+++ resolved
@@ -11,11 +11,7 @@
 
 var (
 	nameRegexp         = regexp.MustCompile(`^[a-z][a-z0-9-]{0,39}$`)
-<<<<<<< HEAD
-	yamlFilenameRegexp = regexp.MustCompile(`^[A-Za-z0-9-_\/\.]{1,255}\.(yaml|yml)$`)
-=======
 	yamlFilenameRegexp = regexp.MustCompile(`.*\.(yaml|yml)$`)
->>>>>>> 46546291
 )
 
 // Error represents the package's Error type that is returned by Validate* functions.
